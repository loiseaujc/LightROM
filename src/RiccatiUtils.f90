--- conflicted
+++ resolved
@@ -1,22 +1,12 @@
 module LightROM_RiccatiUtils
    use LightKrylov
-<<<<<<< HEAD
    use LightKrylov, only: wp => dp
-=======
-   use LightKrylov, only: dp
->>>>>>> 729fa8b0
    use LightKrylov_AbstractVectors
 
    use LightROM_AbstractLTIsystems
    use LightKrylov_Utils, only : assert_shape
    implicit none
 
-<<<<<<< HEAD
-=======
-   ! scratch arrays
-   real(dp),       allocatable   :: Swrk(:,:)
-
->>>>>>> 729fa8b0
    private
 
    public :: apply_outerprod_w
@@ -28,7 +18,6 @@
    !------------------------------
 
    interface apply_outerprod_w
-<<<<<<< HEAD
       module procedure apply_outerprod_w_vector_rdp
       module procedure apply_outerprod_w_basis_rdp
    end interface
@@ -36,13 +25,6 @@
    interface apply_premult_outerprod_w
       module procedure apply_premult_outerprod_w_vector_rdp
       module procedure apply_premult_outerprod_w_basis_rdp
-=======
-      module procedure apply_outerprod_matrix_w_rdp
-   end interface
-
-   interface apply_premult_outerprod_w
-      module procedure apply_premult_outerprod_matrix_w_rdp
->>>>>>> 729fa8b0
    end interface
 
    interface precompute_NL
@@ -52,12 +34,11 @@
 
 contains
 
-<<<<<<< HEAD
    subroutine apply_outerprod_w_vector_rdp(z, u, B, W)
       !! Computes the matrix product \( \mathbf{z} = \mathbf{B} \mathbf{W} \mathbf{B}^T \mathbf{u} \) 
       class(abstract_vector_rdp), intent(out)  :: z
       class(abstract_vector_rdp), intent(in)   :: u
-      class(abstract_vector_rdp), intent(in)   :: B(:)
+      class(abstract_vector_rdp), i      !call linear_combination(Utmp, X%U, Swrk(1:rk,1:rk))ntent(in)   :: B(:)
       real(wp),                   intent(in)   :: W(:,:)
       ! internals
       real(wp)                                 :: wrk(size(B))
@@ -75,14 +56,10 @@
    end subroutine apply_outerprod_w_vector_rdp
 
    subroutine apply_outerprod_w_basis_rdp(Z, U, B, W)
-=======
-   subroutine apply_outerprod_matrix_w_rdp(Z, U, B, W)
->>>>>>> 729fa8b0
       !! Computes the matrix product \( \mathbf{Z} = \mathbf{B} \mathbf{W} \mathbf{B}^T \mathbf{U} \) 
       class(abstract_vector_rdp), intent(out)  :: Z(:)
       class(abstract_vector_rdp), intent(in)   :: U(:)
       class(abstract_vector_rdp), intent(in)   :: B(:)
-<<<<<<< HEAD
       real(wp),                   intent(in)   :: W(:,:)
       ! internals
       real(wp)                                 :: wrk(size(B),size(U))
@@ -91,29 +68,11 @@
 
       call zero_basis(Z)
       call innerprod(wrk, B, U)
-=======
-      real(dp),                   intent(in)   :: W(:,:)
-      ! internals
-      integer                                  :: p, rk, i
-      real(dp),                    allocatable :: wrk(:,:)
-
-      p  = size(B)
-      rk = size(U)
-      allocate(wrk(1:p,1:rk)); wrk = 0.0_dp
-
-      call assert_shape(W, (/ p, p /), 'apply_outerprod_matrix_w_rdp', 'W')
-
-      do i = 1, size(Z)
-         call Z(i)%zero()
-      end do
-      call innerprod_matrix(wrk, B, U)
->>>>>>> 729fa8b0
       block
          class(abstract_vector_rdp), allocatable :: Xwrk(:)
          call linear_combination(Xwrk, B, matmul(W, wrk))
          call copy_basis(Z, Xwrk)
       end block
-<<<<<<< HEAD
    
       return   
    end subroutine apply_outerprod_w_basis_rdp
@@ -157,37 +116,11 @@
       BTUR = 0.0_wp; ULTB = 0.0_wp; M = 0.0_wp
       call innerprod(BTUR, B, UR)
       call innerprod(ULTB, UL, B)
-=======
-   
-      return   
-   end subroutine apply_outerprod_matrix_w_rdp
-
-   subroutine apply_premult_outerprod_matrix_w_rdp(M, UL, UR, B, W)
-      !! Computes the matrix product \( \mathbf{M} = \mathbf{U}_L^T \mathbf{B} \mathbf{W} \mathbf{B}^T \mathbf{U}_R \) 
-      real(dp),                   intent(out)  :: M(:,:)
-      class(abstract_vector_rdp), intent(in)   :: UL(:)
-      class(abstract_vector_rdp), intent(in)   :: UR(:)
-      class(abstract_vector_rdp), intent(in)   :: B(:)
-      real(dp),                   intent(in)   :: W(:,:)
-      ! internals
-      real(dp)                                 :: BTUR(size(B),size(UR))
-      real(dp)                                 :: ULTB(size(UL),size(B))
-
-      call assert_shape(M, (/ size(UL), size(UR) /), 'apply_premult_outerprod_matrix_w_rdp', 'M')
-      
-      BTUR = 0.0_dp; ULTB = 0.0_dp; M = 0.0_dp
-      call innerprod_matrix(BTUR, B, UR)
-      call innerprod_matrix(ULTB, UL, B)
->>>>>>> 729fa8b0
       
       M = matmul( ULTB, matmul( W, BTUR ) )
    
       return   
-<<<<<<< HEAD
    end subroutine apply_premult_outerprod_w_basis_rdp
-=======
-   end subroutine apply_premult_outerprod_matrix_w_rdp
->>>>>>> 729fa8b0
 
    subroutine precompute_NL_K_rdp(N, X, K, B, W)
       !! Computes the matrix product \( \mathbf{N} = \mathbf{K} \mathbf{U}_L^T \mathbf{B} \mathbf{W} \mathbf{B}^T \mathbf{K} \) 
@@ -195,7 +128,6 @@
       class(abstract_sym_low_rank_state_rdp), intent(in)   :: X
       class(abstract_vector_rdp),             intent(in)   :: K(:)
       class(abstract_vector_rdp),             intent(in)   :: B(:)
-<<<<<<< HEAD
       real(wp),                               intent(in)   :: W(:,:)
 
       ! internals
@@ -207,21 +139,6 @@
       block
          class(abstract_vector_rdp), allocatable :: Xwrk(:)
          call linear_combination(Xwrk, K, wrk)                  ! K @ (U.T @ B @ R^(-1) @ B.T @ K)
-=======
-      real(dp),                               intent(in)   :: W(:,:)
-
-      ! internals
-      integer :: rk
-      
-      rk = size(K)
-      if (.not.allocated(Swrk)) allocate(Swrk(1:rk,1:rk))
-      Swrk = 0.0_dp
-
-      call apply_premult_outerprod_w(Swrk, X%U, K, B, W)  ! (U.T) @ B @ R^(-1) @ B.T @ K
-      block
-         class(abstract_vector_rdp), allocatable :: Xwrk(:)
-         call linear_combination(Xwrk, K, Swrk)                 ! K @ Swrk
->>>>>>> 729fa8b0
          call copy_basis(N, Xwrk)
       end block
 
@@ -230,7 +147,6 @@
 
    subroutine precompute_NL_S_rdp(N, X, U, B, W)
       !! Computes the matrix product \( \mathbf{N} = \mathbf{S} \mathbf{U}_L^T \mathbf{B} \mathbf{W} \mathbf{B}^T \mathbf{S} \) 
-<<<<<<< HEAD
       real(wp),                               intent(out)  :: N(:,:)
       class(abstract_sym_low_rank_state_rdp), intent(in)   :: X
       class(abstract_vector_rdp),             intent(in)   :: U(:)
@@ -244,23 +160,6 @@
 
       call apply_premult_outerprod_w(wrk, U, X%U(1:X%rk), B, W)       !        U.T @ B @ R^(-1) @ B.T @ X%U
       N = matmul(X%S(1:X%rk,1:X%rk), matmul(wrk, X%S(1:X%rk,1:X%rk))) ! X%S @ (U.T @ B @ R^(-1) @ B.T @ X%U) @ X%S
-=======
-      real(dp),                               intent(out)  :: N(:,:)
-      class(abstract_sym_low_rank_state_rdp), intent(in)   :: X
-      class(abstract_vector_rdp),             intent(in)   :: U(:)
-      class(abstract_vector_rdp),             intent(in)   :: B(:)
-      real(dp),                               intent(in)   :: W(:,:)
-
-      ! internals
-      integer :: rk
-      
-      rk = size(U)
-      if (.not.allocated(Swrk)) allocate(Swrk(1:rk,1:rk))
-      Swrk = 0.0_dp
-
-      call apply_premult_outerprod_w(Swrk, U, X%U, B, W)  !        U.T @ B @ R^(-1) @ B.T @ X%U
-      N = matmul(X%S, matmul(Swrk, X%S))                                   ! X%S @ (U.T @ B @ R^(-1) @ B.T @ X%U) @ X%S
->>>>>>> 729fa8b0
 
       return
    end subroutine precompute_NL_S_rdp
