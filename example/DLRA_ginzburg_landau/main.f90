--- conflicted
+++ resolved
@@ -7,10 +7,7 @@
     ! LightKrylov for linear algebra.
    use LightKrylov
    use LightKrylov, only : wp => dp
-<<<<<<< HEAD
    use LightKrylov_Logger
-=======
->>>>>>> 729fa8b0
    use LightKrylov_AbstractVectors
    use LightKrylov_ExpmLib
    use LightKrylov_Utils
