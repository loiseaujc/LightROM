--- conflicted
+++ resolved
@@ -21,11 +21,6 @@
    use Laplacian2D_LTI_Riccati_Operators
    use Laplacian2D_LTI_Riccati_RKlib
    use Laplacian2D_LTI_Riccati_Utils
-
-<<<<<<< HEAD
-=======
-   
->>>>>>> 729fa8b0
    implicit none
 
    ! DLRA
@@ -62,11 +57,7 @@
    real(wp), allocatable           :: X_RKlib(:,:,:)
    real(wp)                        :: X_RKlib_ref(N,N)
 
-<<<<<<< HEAD
     ! Initial condition
-=======
-   ! Initial condition
->>>>>>> 729fa8b0
    type(state_vector)              :: U0(rkmax)
    real(wp)                        :: S0(rkmax,rkmax)
    ! matrix
